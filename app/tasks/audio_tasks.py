--- conflicted
+++ resolved
@@ -497,11 +497,6 @@
                                 "input_source": "translated_text",
                                 "input_length": len(translation)
                             }
-<<<<<<< HEAD
-                            asyncio.create_task(
-                                agent_notification_service.send_qa_update(call_id, qa_score, processing_info)
-                            )
-=======
                             # Run async notification in event loop for Celery worker
                             try:
                                 loop = asyncio.get_event_loop()
@@ -520,7 +515,6 @@
                                 asyncio.run(
                                     agent_notification_service.send_qa_update(call_id, qa_score, processing_info)
                                 )
->>>>>>> df7d6b5b
                             logger.info(f"📤 Sent QA update notification for call {call_id} after translation")
                             publish_update("qa_complete", 55, "QA analysis completed and sent to agent")
                         except Exception as notify_error:
